/* -*- mode: c++; tab-width: 4; indent-tabs-mode: nil; c-basic-offset: 4 -*- */

/*
  Copyright (C) 2008, 2009, 2014 Klaus Spanderen
  Copyright (C) 2014 Johannes Göttker-Schnetmann

 This file is part of QuantLib, a free-software/open-source library
 for financial quantitative analysts and developers - http://quantlib.org/

 QuantLib is free software: you can redistribute it and/or modify it
 under the terms of the QuantLib license.  You should have received a
 copy of the license along with this program; if not, please email
 <quantlib-dev@lists.sf.net>. The license is also available online at
 <http://quantlib.org/license.shtml>.

 This program is distributed in the hope that it will be useful, but WITHOUT
 ANY WARRANTY; without even the implied warranty of MERCHANTABILITY or FITNESS
 FOR A PARTICULAR PURPOSE.  See the license for more details.
*/

#include "fdheston.hpp"
#include "utilities.hpp"

#include <ql/quotes/simplequote.hpp>
#include <ql/time/calendars/target.hpp>
#include <ql/time/daycounters/actual360.hpp>
#include <ql/time/daycounters/actualactual.hpp>
#include <ql/time/daycounters/actual365fixed.hpp>
#include <ql/instruments/barrieroption.hpp>
#include <ql/instruments/dividendvanillaoption.hpp>
#include <ql/models/equity/hestonmodel.hpp>
#include <ql/termstructures/yield/zerocurve.hpp>
#include <ql/termstructures/yield/flatforward.hpp>
#include <ql/methods/finitedifferences/meshers/fdmhestonvariancemesher.hpp>
#include <ql/pricingengines/barrier/analyticbarrierengine.hpp>
#include <ql/pricingengines/vanilla/analytichestonengine.hpp>
#include <ql/pricingengines/vanilla/analyticeuropeanengine.hpp>
#include <ql/pricingengines/barrier/fdhestonbarrierengine.hpp>
#include <ql/pricingengines/vanilla/fdhestonvanillaengine.hpp>
#include <ql/pricingengines/barrier/fdblackscholesbarrierengine.hpp>
#include <ql/pricingengines/vanilla/fdblackscholesvanillaengine.hpp>

#include <boost/make_shared.hpp>
#include <boost/assign/std/vector.hpp>
#include <boost/make_shared.hpp>

using namespace QuantLib;
using namespace boost::assign;
using boost::unit_test_framework::test_suite;


namespace {
    struct NewBarrierOptionData {
        Barrier::Type barrierType;
        Real barrier;
        Real rebate;
        Option::Type type;
        Real strike;
        Real s;        // spot
        Rate q;        // dividend
        Rate r;        // risk-free rate
        Time t;        // time to maturity
        Volatility v;  // volatility
    };
}

void FdHestonTest::testFdmHestonVarianceMesher() {
    BOOST_TEST_MESSAGE("Testing FDM Heston variance mesher ...");

    SavedSettings backup;

    const Date today = Date(22, February, 2018);
    const DayCounter dc = Actual365Fixed();
    Settings::instance().evaluationDate() = today;

    const boost::shared_ptr<HestonProcess> process(
        boost::make_shared<HestonProcess>(
            Handle<YieldTermStructure>(flatRate(0.02, dc)),
            Handle<YieldTermStructure>(flatRate(0.02, dc)),
            Handle<Quote>(boost::make_shared<SimpleQuote>(100.0)),
            0.09, 1.0, 0.09, 0.2, -0.5));

    const std::vector<Real> locations =
        FdmHestonVarianceMesher(5, process, 1.0).locations();

    const Real expected[] = {
        0.0, 6.652314e-02, 9.000000e-02, 1.095781e-01, 2.563610e-01
    };

    const Real tol = 1e-6;
    for (Size i=0; i < locations.size(); ++i) {
        const Real diff = std::fabs(expected[i] - locations[i]);

        if (diff > tol) {
            BOOST_ERROR("Failed to reproduce Heston variance mesh"
                        << "\n    calculated: " << locations[i]
                        << "\n    expected:   " << expected[i]
                        << std::scientific
                        << "\n    difference  " << diff
                        << "\n    tolerance:  " << tol);
        }
    }
}

void FdHestonTest::testFdmHestonBarrierVsBlackScholes() {

    BOOST_TEST_MESSAGE("Testing FDM with barrier option in Heston model...");

    SavedSettings backup;

    NewBarrierOptionData values[] = {
        /* The data below are from
          "Option pricing formulas", E.G. Haug, McGraw-Hill 1998 pag. 72
        */
        //     barrierType, barrier, rebate,         type, strike,     s,    q,    r,    t,    v
        { Barrier::DownOut,    95.0,    3.0, Option::Call,     90, 100.0, 0.04, 0.08, 0.50, 0.25},
        { Barrier::DownOut,    95.0,    3.0, Option::Call,    100, 100.0, 0.00, 0.08, 1.00, 0.30},
        { Barrier::DownOut,    95.0,    3.0, Option::Call,    110, 100.0, 0.04, 0.08, 0.50, 0.25},
        { Barrier::DownOut,   100.0,    3.0, Option::Call,     90, 100.0, 0.00, 0.08, 0.25, 0.25},
        { Barrier::DownOut,   100.0,    3.0, Option::Call,    100, 100.0, 0.04, 0.08, 0.50, 0.25},
        { Barrier::DownOut,   100.0,    3.0, Option::Call,    110, 100.0, 0.04, 0.08, 0.50, 0.25},
        { Barrier::UpOut,     105.0,    3.0, Option::Call,     90, 100.0, 0.04, 0.08, 0.50, 0.25},
        { Barrier::UpOut,     105.0,    3.0, Option::Call,    100, 100.0, 0.04, 0.08, 0.50, 0.25},
        { Barrier::UpOut,     105.0,    3.0, Option::Call,    110, 100.0, 0.04, 0.08, 0.50, 0.25},

        { Barrier::DownIn,     95.0,    3.0, Option::Call,    90, 100.0, 0.04, 0.08, 0.50, 0.25},
        { Barrier::DownIn,     95.0,    3.0, Option::Call,   100, 100.0, 0.04, 0.08, 0.50, 0.25},
        { Barrier::DownIn,     95.0,    3.0, Option::Call,   110, 100.0, 0.04, 0.08, 0.50, 0.25},
        { Barrier::DownIn,    100.0,    3.0, Option::Call,    90, 100.0, 0.00, 0.08, 0.25, 0.25},
        { Barrier::DownIn,    100.0,    3.0, Option::Call,   100, 100.0, 0.04, 0.08, 0.50, 0.25},
        { Barrier::DownIn,    100.0,    3.0, Option::Call,   110, 100.0, 0.04, 0.08, 0.50, 0.25},
        { Barrier::UpIn,      105.0,    3.0, Option::Call,    90, 100.0, 0.04, 0.08, 0.50, 0.25},
        { Barrier::UpIn,      105.0,    3.0, Option::Call,   100, 100.0, 0.00, 0.08, 0.40, 0.25},
        { Barrier::UpIn,      105.0,    3.0, Option::Call,   110, 100.0, 0.04, 0.08, 0.50, 0.15},

        { Barrier::DownOut,    95.0,    3.0, Option::Call,    90, 100.0, 0.04, 0.08, 0.50, 0.30},
        { Barrier::DownOut,    95.0,    3.0, Option::Call,   100, 100.0, 0.00, 0.08, 0.40, 0.35},
        { Barrier::DownOut,    95.0,    3.0, Option::Call,   110, 100.0, 0.04, 0.08, 0.50, 0.30},
        { Barrier::DownOut,   100.0,    3.0, Option::Call,    90, 100.0, 0.04, 0.08, 0.50, 0.15},
        { Barrier::DownOut,   100.0,    3.0, Option::Call,   100, 100.0, 0.04, 0.08, 0.50, 0.30},
        { Barrier::DownOut,   100.0,    3.0, Option::Call,   110, 100.0, 0.00, 0.00, 1.00, 0.20},
        { Barrier::UpOut,     105.0,    3.0, Option::Call,    90, 100.0, 0.04, 0.08, 0.50, 0.30},
        { Barrier::UpOut,     105.0,    3.0, Option::Call,   100, 100.0, 0.04, 0.08, 0.50, 0.30},
        { Barrier::UpOut,     105.0,    3.0, Option::Call,   110, 100.0, 0.04, 0.08, 0.50, 0.30},

        { Barrier::DownIn,     95.0,    3.0, Option::Call,    90, 100.0, 0.04, 0.08, 0.50, 0.30},
        { Barrier::DownIn,     95.0,    3.0, Option::Call,   100, 100.0, 0.04, 0.08, 0.50, 0.30},
        { Barrier::DownIn,     95.0,    3.0, Option::Call,   110, 100.0, 0.00, 0.08, 1.00, 0.30},
        { Barrier::DownIn,    100.0,    3.0, Option::Call,    90, 100.0, 0.04, 0.08, 0.50, 0.30},
        { Barrier::DownIn,    100.0,    3.0, Option::Call,   100, 100.0, 0.04, 0.08, 0.50, 0.30},
        { Barrier::DownIn,    100.0,    3.0, Option::Call,   110, 100.0, 0.04, 0.08, 0.50, 0.30},
        { Barrier::UpIn,      105.0,    3.0, Option::Call,    90, 100.0, 0.04, 0.08, 0.50, 0.30},
        { Barrier::UpIn,      105.0,    3.0, Option::Call,   100, 100.0, 0.04, 0.08, 0.50, 0.30},
        { Barrier::UpIn,      105.0,    3.0, Option::Call,   110, 100.0, 0.04, 0.08, 0.50, 0.30},

        { Barrier::DownOut,    95.0,    3.0,  Option::Put,    90, 100.0, 0.04, 0.08, 0.50, 0.25},
        { Barrier::DownOut,    95.0,    3.0,  Option::Put,   100, 100.0, 0.04, 0.08, 0.50, 0.25},
        { Barrier::DownOut,    95.0,    3.0,  Option::Put,   110, 100.0, 0.04, 0.08, 0.50, 0.25},
        { Barrier::DownOut,   100.0,    3.0,  Option::Put,    90, 100.0, 0.04, 0.08, 0.50, 0.25},
        { Barrier::DownOut,   100.0,    3.0,  Option::Put,   100, 100.0, 0.04, 0.08, 0.50, 0.25},
        { Barrier::DownOut,   100.0,    3.0,  Option::Put,   110, 100.0, 0.04, 0.08, 0.50, 0.25},
        { Barrier::UpOut,     105.0,    3.0,  Option::Put,    90, 100.0, 0.04, 0.08, 0.50, 0.25},
        { Barrier::UpOut,     105.0,    3.0,  Option::Put,   100, 100.0, 0.04, 0.08, 0.50, 0.25},
        { Barrier::UpOut,     105.0,    3.0,  Option::Put,   110, 100.0, 0.04, 0.08, 0.50, 0.25},

        { Barrier::DownIn,     95.0,    3.0,  Option::Put,    90, 100.0, 0.04, 0.08, 0.50, 0.25},
        { Barrier::DownIn,     95.0,    3.0,  Option::Put,   100, 100.0, 0.04, 0.08, 0.50, 0.25},
        { Barrier::DownIn,     95.0,    3.0,  Option::Put,   110, 100.0, 0.04, 0.08, 0.50, 0.25},
        { Barrier::DownIn,    100.0,    3.0,  Option::Put,    90, 100.0, 0.04, 0.08, 0.50, 0.25},
        { Barrier::DownIn,    100.0,    3.0,  Option::Put,   100, 100.0, 0.04, 0.08, 0.50, 0.25},
        { Barrier::DownIn,    100.0,    3.0,  Option::Put,   110, 100.0, 0.04, 0.08, 0.50, 0.25},
        { Barrier::UpIn,      105.0,    3.0,  Option::Put,    90, 100.0, 0.04, 0.08, 0.50, 0.25},
        { Barrier::UpIn,      105.0,    3.0,  Option::Put,   100, 100.0, 0.04, 0.08, 0.50, 0.25},
        { Barrier::UpIn,      105.0,    3.0,  Option::Put,   110, 100.0, 0.00, 0.04, 1.00, 0.15},

        { Barrier::DownOut,    95.0,    3.0,  Option::Put,    90, 100.0, 0.04, 0.08, 0.50, 0.30},
        { Barrier::DownOut,    95.0,    3.0,  Option::Put,   100, 100.0, 0.04, 0.08, 0.50, 0.30},
        { Barrier::DownOut,    95.0,    3.0,  Option::Put,   110, 100.0, 0.04, 0.08, 0.50, 0.30},
        { Barrier::DownOut,   100.0,    3.0,  Option::Put,    90, 100.0, 0.04, 0.08, 0.50, 0.30},
        { Barrier::DownOut,   100.0,    3.0,  Option::Put,   100, 100.0, 0.04, 0.08, 0.50, 0.30},
        { Barrier::DownOut,   100.0,    3.0,  Option::Put,   110, 100.0, 0.04, 0.08, 0.50, 0.30},
        { Barrier::UpOut,     105.0,    3.0,  Option::Put,    90, 100.0, 0.04, 0.08, 0.50, 0.30},
        { Barrier::UpOut,     105.0,    3.0,  Option::Put,   100, 100.0, 0.04, 0.08, 0.50, 0.30},
        { Barrier::UpOut,     105.0,    3.0,  Option::Put,   110, 100.0, 0.04, 0.08, 0.50, 0.30},

        { Barrier::DownIn,     95.0,    3.0,  Option::Put,    90, 100.0, 0.04, 0.08, 0.50, 0.30},
        { Barrier::DownIn,     95.0,    3.0,  Option::Put,   100, 100.0, 0.04, 0.08, 0.50, 0.30},
        { Barrier::DownIn,     95.0,    3.0,  Option::Put,   110, 100.0, 0.04, 0.08, 0.50, 0.30},
        { Barrier::DownIn,    100.0,    3.0,  Option::Put,    90, 100.0, 0.04, 0.08, 0.50, 0.30},
        { Barrier::DownIn,    100.0,    3.0,  Option::Put,   100, 100.0, 0.04, 0.08, 0.50, 0.30},
        { Barrier::DownIn,    100.0,    3.0,  Option::Put,   110, 100.0, 0.04, 0.08, 1.00, 0.15},
        { Barrier::UpIn,      105.0,    3.0,  Option::Put,    90, 100.0, 0.04, 0.08, 0.50, 0.30},
        { Barrier::UpIn,      105.0,    3.0,  Option::Put,   100, 100.0, 0.04, 0.08, 0.50, 0.30},
        { Barrier::UpIn,      105.0,    3.0,  Option::Put,   110, 100.0, 0.04, 0.08, 0.50, 0.30}
    };
    
    const DayCounter dc = Actual365Fixed();     
    const Date todaysDate(28, March, 2004);
    const Date exerciseDate(28, March, 2005);
    Settings::instance().evaluationDate() = todaysDate;

    Handle<Quote> spot(
            boost::shared_ptr<Quote>(new SimpleQuote(0.0)));
    boost::shared_ptr<SimpleQuote> qRate(new SimpleQuote(0.0));
    Handle<YieldTermStructure> qTS(flatRate(qRate, dc));
    boost::shared_ptr<SimpleQuote> rRate(new SimpleQuote(0.0));
    Handle<YieldTermStructure> rTS(flatRate(rRate, dc));
    boost::shared_ptr<SimpleQuote> vol(new SimpleQuote(0.0));
    Handle<BlackVolTermStructure> volTS(flatVol(vol, dc));

    boost::shared_ptr<BlackScholesMertonProcess> bsProcess(
                      new BlackScholesMertonProcess(spot, qTS, rTS, volTS));

    boost::shared_ptr<PricingEngine> analyticEngine(
                                        new AnalyticBarrierEngine(bsProcess));
    
    for (Size i=0; i<LENGTH(values); i++) {
        Date exDate = todaysDate + Integer(values[i].t*365+0.5);
        boost::shared_ptr<Exercise> exercise(new EuropeanExercise(exDate));

        boost::dynamic_pointer_cast<SimpleQuote>(spot .currentLink())
                                                    ->setValue(values[i].s);
        qRate->setValue(values[i].q);
        rRate->setValue(values[i].r);
        vol  ->setValue(values[i].v);

        boost::shared_ptr<StrikedTypePayoff> payoff(new
                    PlainVanillaPayoff(values[i].type, values[i].strike));

        BarrierOption barrierOption(values[i].barrierType, values[i].barrier,
                                    values[i].rebate, payoff, exercise);

        const Real v0 = vol->value()*vol->value();
        boost::shared_ptr<HestonProcess> hestonProcess(
             new HestonProcess(rTS, qTS, spot, v0, 1.0, v0, 0.005, 0.0));

        barrierOption.setPricingEngine(boost::shared_ptr<PricingEngine>(
            new FdHestonBarrierEngine(boost::shared_ptr<HestonModel>(
                              new HestonModel(hestonProcess)), 200, 101, 3)));

        const Real calculatedHE = barrierOption.NPV();
    
        barrierOption.setPricingEngine(analyticEngine);
        const Real expected = barrierOption.NPV();
    
        const Real tol = 0.0025;
        if (std::fabs(calculatedHE - expected)/expected > tol) {
            BOOST_ERROR("Failed to reproduce expected Heston npv"
                        << "\n    calculated: " << calculatedHE
                        << "\n    expected:   " << expected
                        << "\n    tolerance:  " << tol);
        }
    }
}

void FdHestonTest::testFdmHestonBarrier() {

    BOOST_TEST_MESSAGE("Testing FDM with barrier option for Heston model vs "
                       "Black-Scholes model...");

    SavedSettings backup;

    Handle<Quote> s0(boost::shared_ptr<Quote>(new SimpleQuote(100.0)));

    Handle<YieldTermStructure> rTS(flatRate(0.05, Actual365Fixed()));
    Handle<YieldTermStructure> qTS(flatRate(0.0 , Actual365Fixed()));

    boost::shared_ptr<HestonProcess> hestonProcess(
        new HestonProcess(rTS, qTS, s0, 0.04, 2.5, 0.04, 0.66, -0.8));

    Settings::instance().evaluationDate() = Date(28, March, 2004);
    Date exerciseDate(28, March, 2005);

    boost::shared_ptr<Exercise> exercise(new EuropeanExercise(exerciseDate));

    boost::shared_ptr<StrikedTypePayoff> payoff(new
                                      PlainVanillaPayoff(Option::Call, 100));

    BarrierOption barrierOption(Barrier::UpOut, 135, 0.0, payoff, exercise);

    barrierOption.setPricingEngine(boost::shared_ptr<PricingEngine>(
            new FdHestonBarrierEngine(boost::shared_ptr<HestonModel>(
                              new HestonModel(hestonProcess)), 50, 400, 100)));

    const Real tol = 0.01;
    const Real npvExpected   =  9.1530;
    const Real deltaExpected =  0.5218;
    const Real gammaExpected = -0.0354;

    if (std::fabs(barrierOption.NPV() - npvExpected) > tol) {
        BOOST_ERROR("Failed to reproduce expected npv"
                    << "\n    calculated: " << barrierOption.NPV()
                    << "\n    expected:   " << npvExpected
                    << "\n    tolerance:  " << tol); 
    }
    if (std::fabs(barrierOption.delta() - deltaExpected) > tol) {
        BOOST_ERROR("Failed to reproduce expected delta"
                    << "\n    calculated: " << barrierOption.delta()
                    << "\n    expected:   " << deltaExpected
                    << "\n    tolerance:  " << tol); 
    }
    if (std::fabs(barrierOption.gamma() - gammaExpected) > tol) {
        BOOST_ERROR("Failed to reproduce expected gamma"
                    << "\n    calculated: " << barrierOption.gamma()
                    << "\n    expected:   " << gammaExpected
                    << "\n    tolerance:  " << tol); 
    }
}

void FdHestonTest::testFdmHestonAmerican() {

    BOOST_TEST_MESSAGE("Testing FDM with American option in Heston model...");

    SavedSettings backup;

    Handle<Quote> s0(boost::shared_ptr<Quote>(new SimpleQuote(100.0)));

    Handle<YieldTermStructure> rTS(flatRate(0.05, Actual365Fixed()));
    Handle<YieldTermStructure> qTS(flatRate(0.0 , Actual365Fixed()));

    boost::shared_ptr<HestonProcess> hestonProcess(
        new HestonProcess(rTS, qTS, s0, 0.04, 2.5, 0.04, 0.66, -0.8));

    Settings::instance().evaluationDate() = Date(28, March, 2004);
    Date exerciseDate(28, March, 2005);

    boost::shared_ptr<Exercise> exercise(new AmericanExercise(exerciseDate));

    boost::shared_ptr<StrikedTypePayoff> payoff(new
                                      PlainVanillaPayoff(Option::Put, 100));

    VanillaOption option(payoff, exercise);
    boost::shared_ptr<PricingEngine> engine(
         new FdHestonVanillaEngine(boost::shared_ptr<HestonModel>(
                             new HestonModel(hestonProcess)), 200, 100, 50));
    option.setPricingEngine(engine);
    
    const Real tol = 0.01;
    const Real npvExpected   =  5.66032;
    const Real deltaExpected = -0.30065;
    const Real gammaExpected =  0.02202;
    
    if (std::fabs(option.NPV() - npvExpected) > tol) {
        BOOST_ERROR("Failed to reproduce expected npv"
                    << "\n    calculated: " << option.NPV()
                    << "\n    expected:   " << npvExpected
                    << "\n    tolerance:  " << tol); 
    }
    if (std::fabs(option.delta() - deltaExpected) > tol) {
        BOOST_ERROR("Failed to reproduce expected delta"
                    << "\n    calculated: " << option.delta()
                    << "\n    expected:   " << deltaExpected
                    << "\n    tolerance:  " << tol); 
    }
    if (std::fabs(option.gamma() - gammaExpected) > tol) {
        BOOST_ERROR("Failed to reproduce expected gamma"
                    << "\n    calculated: " << option.gamma()
                    << "\n    expected:   " << gammaExpected
                    << "\n    tolerance:  " << tol); 
    }
}


void FdHestonTest::testFdmHestonIkonenToivanen() {

    BOOST_TEST_MESSAGE("Testing FDM Heston for Ikonen and Toivanen tests...");

    /* check prices of american puts as given in:
       From Efficient numerical methods for pricing American options under 
       stochastic volatility, Samuli Ikonen, Jari Toivanen, 
       http://users.jyu.fi/~tene/papers/reportB12-05.pdf
    */
    SavedSettings backup;

    Handle<YieldTermStructure> rTS(flatRate(0.10, Actual360()));
    Handle<YieldTermStructure> qTS(flatRate(0.0 , Actual360()));

    Settings::instance().evaluationDate() = Date(28, March, 2004);
    Date exerciseDate(26, June, 2004);

    boost::shared_ptr<Exercise> exercise(new AmericanExercise(exerciseDate));

    boost::shared_ptr<StrikedTypePayoff> payoff(new
                                      PlainVanillaPayoff(Option::Put, 10));

    VanillaOption option(payoff, exercise);

    Real strikes[]  = { 8, 9, 10, 11, 12 };
    Real expected[] = { 2.00000, 1.10763, 0.520038, 0.213681, 0.082046 };
    const Real tol = 0.001;
    
    for (Size i=0; i < LENGTH(strikes); ++i) {
        Handle<Quote> s0(boost::shared_ptr<Quote>(new SimpleQuote(strikes[i])));
        boost::shared_ptr<HestonProcess> hestonProcess(
            new HestonProcess(rTS, qTS, s0, 0.0625, 5, 0.16, 0.9, 0.1));
    
        boost::shared_ptr<PricingEngine> engine(
             new FdHestonVanillaEngine(boost::shared_ptr<HestonModel>(
                                 new HestonModel(hestonProcess)), 100, 400));
        option.setPricingEngine(engine);
        
        Real calculated = option.NPV();
        if (std::fabs(calculated - expected[i]) > tol) {
            BOOST_ERROR("Failed to reproduce expected npv"
                        << "\n    strike:     " << strikes[i]
                        << "\n    calculated: " << calculated
                        << "\n    expected:   " << expected[i]
                        << "\n    tolerance:  " << tol); 
        }
    }
}

void FdHestonTest::testFdmHestonBlackScholes() {

    BOOST_TEST_MESSAGE("Testing FDM Heston with Black Scholes model...");

    SavedSettings backup;


    Settings::instance().evaluationDate() = Date(28, March, 2004);
    Date exerciseDate(26, June, 2004);

    Handle<YieldTermStructure> rTS(flatRate(0.10, Actual360()));
    Handle<YieldTermStructure> qTS(flatRate(0.0 , Actual360()));
    Handle<BlackVolTermStructure> volTS(
                    flatVol(rTS->referenceDate(), 0.25, rTS->dayCounter()));
    
    boost::shared_ptr<Exercise> exercise(new EuropeanExercise(exerciseDate));

    boost::shared_ptr<StrikedTypePayoff> payoff(new
                                      PlainVanillaPayoff(Option::Put, 10));

    VanillaOption option(payoff, exercise);

    Real strikes[]  = { 8, 9, 10, 11, 12 };
    const Real tol = 0.0001;
    
    for (Size i=0; i < LENGTH(strikes); ++i) {
        Handle<Quote> s0(boost::shared_ptr<Quote>(new SimpleQuote(strikes[i])));

        boost::shared_ptr<GeneralizedBlackScholesProcess> bsProcess(
                       new GeneralizedBlackScholesProcess(s0, qTS, rTS, volTS));

        option.setPricingEngine(boost::shared_ptr<PricingEngine>(
                                        new AnalyticEuropeanEngine(bsProcess)));
        
        const Real expected = option.NPV();
        
        boost::shared_ptr<HestonProcess> hestonProcess(
            new HestonProcess(rTS, qTS, s0, 0.0625, 1, 0.0625, 0.0001, 0.0));

        // Hundsdorfer scheme
        option.setPricingEngine(boost::shared_ptr<PricingEngine>(
             new FdHestonVanillaEngine(boost::shared_ptr<HestonModel>(
                                           new HestonModel(hestonProcess)), 
                                       100, 400, 3)));
        
        Real calculated = option.NPV();
        if (std::fabs(calculated - expected) > tol) {
            BOOST_ERROR("Failed to reproduce expected npv"
                        << "\n    strike:     " << strikes[i]
                        << "\n    calculated: " << calculated
                        << "\n    expected:   " << expected
                        << "\n    tolerance:  " << tol); 
        }
        
        // Explicit scheme
        option.setPricingEngine(boost::shared_ptr<PricingEngine>(
             new FdHestonVanillaEngine(boost::shared_ptr<HestonModel>(
                                           new HestonModel(hestonProcess)),
                                       500, 400, 3, 0,
                                       FdmSchemeDesc::ExplicitEuler())));

        calculated = option.NPV();
        if (std::fabs(calculated - expected) > tol) {
            BOOST_ERROR("Failed to reproduce expected npv"
                        << "\n    strike:     " << strikes[i]
                        << "\n    calculated: " << calculated
                        << "\n    expected:   " << expected
                        << "\n    tolerance:  " << tol);
        }
    }
}



void FdHestonTest::testFdmHestonEuropeanWithDividends() {

    BOOST_TEST_MESSAGE("Testing FDM with European option with dividends"
                       " in Heston model...");

    SavedSettings backup;

    Handle<Quote> s0(boost::shared_ptr<Quote>(new SimpleQuote(100.0)));

    Handle<YieldTermStructure> rTS(flatRate(0.05, Actual365Fixed()));
    Handle<YieldTermStructure> qTS(flatRate(0.0 , Actual365Fixed()));

    boost::shared_ptr<HestonProcess> hestonProcess(
        new HestonProcess(rTS, qTS, s0, 0.04, 2.5, 0.04, 0.66, -0.8));

    Settings::instance().evaluationDate() = Date(28, March, 2004);
    Date exerciseDate(28, March, 2005);

    boost::shared_ptr<Exercise> exercise(new AmericanExercise(exerciseDate));

    boost::shared_ptr<StrikedTypePayoff> payoff(new
                                      PlainVanillaPayoff(Option::Put, 100));

    const std::vector<Real> dividends(1, 5);
    const std::vector<Date> dividendDates(1, Date(28, September, 2004));

    DividendVanillaOption option(payoff, exercise, dividendDates, dividends);
    boost::shared_ptr<PricingEngine> engine(
         new FdHestonVanillaEngine(boost::shared_ptr<HestonModel>(
                             new HestonModel(hestonProcess)), 50, 100, 50));
    option.setPricingEngine(engine);
    
    const Real tol = 0.01;
    const Real gammaTol = 0.001;
    const Real npvExpected   =  7.365075;
    const Real deltaExpected = -0.396678;
    const Real gammaExpected =  0.027681;
        
    if (std::fabs(option.NPV() - npvExpected) > tol) {
        BOOST_ERROR("Failed to reproduce expected npv"
                    << "\n    calculated: " << option.NPV()
                    << "\n    expected:   " << npvExpected
                    << "\n    tolerance:  " << tol); 
    }
    if (std::fabs(option.delta() - deltaExpected) > tol) {
        BOOST_ERROR("Failed to reproduce expected delta"
                    << "\n    calculated: " << option.delta()
                    << "\n    expected:   " << deltaExpected
                    << "\n    tolerance:  " << tol); 
    }
    if (std::fabs(option.gamma() - gammaExpected) > gammaTol) {
        BOOST_ERROR("Failed to reproduce expected gamma"
                    << "\n    calculated: " << option.gamma()
                    << "\n    expected:   " << gammaExpected
                    << "\n    tolerance:  " << tol); 
    }
}

namespace {
    struct HestonTestData {
        Real kappa;
        Real theta;
        Real sigma;
        Real rho;
        Real r;
        Real q;
        Real T;
        Real K;
    };    
}

void FdHestonTest::testFdmHestonConvergence() {

    /* convergence tests based on 
       ADI finite difference schemes for option pricing in the
       Heston model with correlation, K.J. in t'Hout and S. Foulon
    */
    
    BOOST_TEST_MESSAGE("Testing FDM Heston convergence...");

    SavedSettings backup;
    
    HestonTestData values[] = {
        { 1.5   , 0.04  , 0.3   , -0.9   , 0.025 , 0.0   , 1.0 , 100 },
        { 3.0   , 0.12  , 0.04  , 0.6    , 0.01  , 0.04  , 1.0 , 100 },
        { 0.6067, 0.0707, 0.2928, -0.7571, 0.03  , 0.0   , 3.0 , 100 },
        { 2.5   , 0.06  , 0.5   , -0.1   , 0.0507, 0.0469, 0.25, 100 }
    };

    FdmSchemeDesc schemes[] = { FdmSchemeDesc::Hundsdorfer(), 
                                FdmSchemeDesc::ModifiedCraigSneyd(),
                                FdmSchemeDesc::ModifiedHundsdorfer(), 
                                FdmSchemeDesc::CraigSneyd() };
    
    Size tn[] = { 100 };
    Real v0[] = { 0.04 };
    
    const Date todaysDate(28, March, 2004); 
    Settings::instance().evaluationDate() = todaysDate;
    
    Handle<Quote> s0(boost::shared_ptr<Quote>(new SimpleQuote(75.0)));

    for (Size l=0; l < LENGTH(schemes); ++l) {
        for (Size i=0; i < LENGTH(values); ++i) {
            for (Size j=0; j < LENGTH(tn); ++j) {
                for (Size k=0; k < LENGTH(v0); ++k) {
                    Handle<YieldTermStructure> rTS(
                        flatRate(values[i].r, Actual365Fixed()));
                    Handle<YieldTermStructure> qTS(
                        flatRate(values[i].q, Actual365Fixed()));
                
                    boost::shared_ptr<HestonProcess> hestonProcess(
                        new HestonProcess(rTS, qTS, s0, 
                                          v0[k], 
                                          values[i].kappa, 
                                          values[i].theta, 
                                          values[i].sigma, 
                                          values[i].rho));
                
                    Date exerciseDate = todaysDate 
                        + Period(static_cast<Integer>(values[i].T*365), Days);
                    boost::shared_ptr<Exercise> exercise(
                                          new EuropeanExercise(exerciseDate));
                
                    boost::shared_ptr<StrikedTypePayoff> payoff(new
                               PlainVanillaPayoff(Option::Call, values[i].K));
            
                    VanillaOption option(payoff, exercise);
                    boost::shared_ptr<PricingEngine> engine(
                         new FdHestonVanillaEngine(
                             boost::shared_ptr<HestonModel>(
                                 new HestonModel(hestonProcess)), 
                             tn[j], 101, 51, 0,
                             schemes[l]));
                    option.setPricingEngine(engine);
                    
                    const Real calculated = option.NPV();
                    
                    boost::shared_ptr<PricingEngine> analyticEngine(
                        new AnalyticHestonEngine(
                            boost::shared_ptr<HestonModel>(
                                new HestonModel(hestonProcess)), 144));
                    
                    option.setPricingEngine(analyticEngine);
                    const Real expected = option.NPV();
                    if (   std::fabs(expected - calculated)/expected > 0.02
                        && std::fabs(expected - calculated) > 0.002) {
                        BOOST_ERROR("Failed to reproduce expected npv"
                                    << "\n    calculated: " << calculated
                                    << "\n    expected:   " << expected
                                    << "\n    tolerance:  " << 0.01); 
                    }
                }
            }
        }
    }
}

void FdHestonTest::testFdmHestonIntradayPricing() {
#ifdef QL_HIGH_RESOLUTION_DATE

    BOOST_TEST_MESSAGE("Testing FDM Heston intraday pricing ...");

    SavedSettings backup;

    const Calendar calendar = TARGET();
    const Option::Type type(Option::Put);
    const Real underlying = 36;
    const Real strike = underlying;
    const Spread dividendYield = 0.00;
    const Rate riskFreeRate = 0.06;
    const Real v0    = 0.2;
    const Real kappa = 1.0;
    const Real theta = v0;
    const Real sigma = 0.0065;
    const Real rho   = -0.75;
    const DayCounter dayCounter = Actual365Fixed();

    const Date maturity(17, May, 2014, 17, 30, 0);

    const boost::shared_ptr<Exercise> europeanExercise(
        new EuropeanExercise(maturity));
    const boost::shared_ptr<StrikedTypePayoff> payoff(
        new PlainVanillaPayoff(type, strike));
    VanillaOption option(payoff, europeanExercise);

    const Handle<Quote> s0(
         boost::shared_ptr<Quote>(new SimpleQuote(underlying)));
    RelinkableHandle<BlackVolTermStructure> flatVolTS;
    RelinkableHandle<YieldTermStructure> flatTermStructure, flatDividendTS;
    const boost::shared_ptr<HestonProcess> process(
        new HestonProcess(flatTermStructure, flatDividendTS, s0,
              v0, kappa, theta, sigma, rho));
    const boost::shared_ptr<HestonModel> model(new HestonModel(process));
    const boost::shared_ptr<PricingEngine> fdm(
        new FdHestonVanillaEngine(model, 20, 100, 26, 0));
    option.setPricingEngine(fdm);

    const Real gammaExpected[] = {
        1.46757, 1.54696, 1.6408, 1.75409, 1.89464,
        2.07548, 2.32046, 2.67944, 3.28164, 4.64096  };

    for (Size i = 0; i < 10; ++i) {
        const Date now(17, May, 2014, 15, i*15, 0);
        Settings::instance().evaluationDate() = now;

        flatTermStructure.linkTo(boost::shared_ptr<YieldTermStructure>(
            new FlatForward(now, riskFreeRate, dayCounter)));
        flatDividendTS.linkTo(boost::shared_ptr<YieldTermStructure>(
            new FlatForward(now, dividendYield, dayCounter)));

        const Real gammaCalculated = option.gamma();
        if (std::fabs(gammaCalculated - gammaExpected[i]) > 1e-4) {
            BOOST_ERROR("unable to reproduce intraday gamma values at time "
                        << "\n   timestamp : " << io::iso_datetime(now)
                        << "\n   expiry    : " << io::iso_datetime(maturity)
                        << "\n   expected  : " << gammaExpected[i]
                        << "\n   calculated: "<<  gammaCalculated);
        }
    }
#endif
}

<<<<<<< HEAD
=======
void FdHestonTest::testMethodOfLines() {
    BOOST_TEST_MESSAGE("Testing method of lines to solve Heston PDEs...");

    SavedSettings backup;

    const DayCounter dc = Actual365Fixed();
    const Date today = Date(21, February, 2018);

    Settings::instance().evaluationDate() = today;

    const Handle<Quote> spot(boost::make_shared<SimpleQuote>(100.0));
    const Handle<YieldTermStructure> qTS(flatRate(today, 0.0, dc));
    const Handle<YieldTermStructure> rTS(flatRate(today, 0.0, dc));

    const Real v0    = 0.09;
    const Real kappa = 1.0;
    const Real theta = v0;
    const Real sigma = 0.4;
    const Real rho   = -0.75;

    const Date maturity = today + Period(3, Months);

    const boost::shared_ptr<HestonModel> model(
        boost::make_shared<HestonModel>(
            boost::make_shared<HestonProcess>(
                rTS, qTS, spot, v0, kappa, theta, sigma, rho)));

    const Size xGrid = 21;
    const Size vGrid = 7;

    const boost::shared_ptr<PricingEngine> fdmDefault(
        boost::make_shared<FdHestonVanillaEngine>(model, 10, xGrid, vGrid, 0));

    const boost::shared_ptr<PricingEngine> fdmMol(
        boost::make_shared<FdHestonVanillaEngine>(
            model, 10, xGrid, vGrid, 0, FdmSchemeDesc::MethodOfLines()));

    const boost::shared_ptr<PlainVanillaPayoff> payoff =
        boost::make_shared<PlainVanillaPayoff>(Option::Put, spot->value());

    VanillaOption option(
        payoff, boost::make_shared<AmericanExercise>(maturity));

    option.setPricingEngine(fdmMol);
    const Real calculated = option.NPV();

    option.setPricingEngine(fdmDefault);
    const Real expected = option.NPV();

    const Real tol = 0.005;
    const Real diff = std::fabs(expected - calculated);

    if (diff > tol) {
        BOOST_FAIL("Failed to reproduce european option values with MOL"
                   << "\n    calculated: " << calculated
                   << "\n    expected:   " << expected
                   << "\n    difference: " << diff
                   << "\n    tolerance:  " << tol);
    }

    BarrierOption barrierOption(
        Barrier::DownOut, 85.0, 10.0,
        payoff, boost::make_shared<EuropeanExercise>(maturity));

    barrierOption.setPricingEngine(
        boost::make_shared<FdHestonBarrierEngine>(model, 100, 31, 11));

    const Real expectedBarrier = barrierOption.NPV();

    barrierOption.setPricingEngine(
        boost::make_shared<FdHestonBarrierEngine>(model, 100, 31, 11, 0,
            FdmSchemeDesc::MethodOfLines()));

    const Real calculatedBarrier = barrierOption.NPV();

    const Real barrierTol = 0.01;
    const Real barrierDiff = std::fabs(expectedBarrier - calculatedBarrier);

    if (barrierDiff > barrierTol) {
        BOOST_FAIL("Failed to reproduce barrier option values with MOL"
                   << "\n    calculated: " << calculatedBarrier
                   << "\n    expected:   " << expectedBarrier
                   << "\n    difference: " << barrierDiff
                   << "\n    tolerance:  " << barrierTol);
    }
}

>>>>>>> ab989593

test_suite* FdHestonTest::suite(SpeedLevel speed) {
    test_suite* suite = BOOST_TEST_SUITE("Finite Difference Heston tests");

    suite->add(QUANTLIB_TEST_CASE(&FdHestonTest::testFdmHestonVarianceMesher));
    suite->add(QUANTLIB_TEST_CASE(&FdHestonTest::testFdmHestonBarrier));
    suite->add(QUANTLIB_TEST_CASE(&FdHestonTest::testFdmHestonAmerican));
    suite->add(QUANTLIB_TEST_CASE(&FdHestonTest::testFdmHestonIkonenToivanen));
    suite->add(QUANTLIB_TEST_CASE(
        &FdHestonTest::testFdmHestonEuropeanWithDividends));
    suite->add(QUANTLIB_TEST_CASE(
        &FdHestonTest::testFdmHestonIntradayPricing));
    suite->add(QUANTLIB_TEST_CASE(
        &FdHestonTest::testMethodOfLines));

    if (speed <= Fast) {
        suite->add(QUANTLIB_TEST_CASE(
            &FdHestonTest::testFdmHestonBlackScholes));
        suite->add(QUANTLIB_TEST_CASE(
            &FdHestonTest::testFdmHestonConvergence));
    }

    if (speed == Slow) {
        suite->add(QUANTLIB_TEST_CASE(
            &FdHestonTest::testFdmHestonBarrierVsBlackScholes));
    }

    return suite;
}
<|MERGE_RESOLUTION|>--- conflicted
+++ resolved
@@ -707,8 +707,6 @@
 #endif
 }
 
-<<<<<<< HEAD
-=======
 void FdHestonTest::testMethodOfLines() {
     BOOST_TEST_MESSAGE("Testing method of lines to solve Heston PDEs...");
 
@@ -796,7 +794,6 @@
     }
 }
 
->>>>>>> ab989593
 
 test_suite* FdHestonTest::suite(SpeedLevel speed) {
     test_suite* suite = BOOST_TEST_SUITE("Finite Difference Heston tests");
