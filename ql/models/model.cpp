/* -*- mode: c++; tab-width: 4; indent-tabs-mode: nil; c-basic-offset: 4 -*- */

/*
 Copyright (C) 2001, 2002, 2003 Sadruddin Rejeb
 Copyright (C) 2013, 2015 Peter Caspers
<<<<<<< HEAD
=======
 Copyright (C) 2015 Ferdinando Ametrano
>>>>>>> a53d70a5

 This file is part of QuantLib, a free-software/open-source library
 for financial quantitative analysts and developers - http://quantlib.org/

 QuantLib is free software: you can redistribute it and/or modify it
 under the terms of the QuantLib license.  You should have received a
 copy of the license along with this program; if not, please email
 <quantlib-dev@lists.sf.net>. The license is also available online at
 <http://quantlib.org/license.shtml>.

 This program is distributed in the hope that it will be useful, but WITHOUT
 ANY WARRANTY; without even the implied warranty of MERCHANTABILITY or FITNESS
 FOR A PARTICULAR PURPOSE.  See the license for more details.
*/

#include <ql/models/model.hpp>
#include <ql/math/optimization/problem.hpp>
#include <ql/math/optimization/projection.hpp>
#include <ql/math/optimization/projectedconstraint.hpp>
#include <algorithm>

using std::vector;
using boost::shared_ptr;
using boost::static_pointer_cast;

namespace QuantLib {

    namespace {
        void no_deletion(CalibratedModel*) {}
    }

    CalibratedModel::CalibratedModel(Size nArguments)
    : arguments_(nArguments),
      constraint_(new PrivateConstraint(arguments_)),
      endCriteria_(EndCriteria::None) {}

    class CalibratedModel::CalibrationFunction : public CostFunction {
      public:
        CalibrationFunction(
                  CalibratedModel* model,
<<<<<<< HEAD
                  const vector<shared_ptr<CalibrationHelperBase> >& i,
                  const vector<Real>& weights,
                  const Projection& projection)
        : model_(model, no_deletion), instruments_(i),
          weights_(weights), projection_(projection) { }
=======
                  const vector<shared_ptr<CalibrationHelperBase> >& instr,
                  const vector<Real>& weights,
                  const Projection& projection)
        : model_(model, no_deletion), instruments_(instr),
          weights_(weights), projection_(projection) {}
>>>>>>> a53d70a5

        virtual ~CalibrationFunction() {}

        virtual Real value(const Array& params) const {
            model_->setParams(projection_.include(params));
            Real value=0.0;
            for (Size i=0; i<instruments_.size(); ++i) {
                Real diff = instruments_[i]->calibrationError();
                value += diff*diff*weights_[i];
            }
            return std::sqrt(value);
        }

        virtual Disposable<Array> values(const Array& params) const {
            model_->setParams(projection_.include(params));
            Array values(instruments_.size());
            for (Size i=0; i<instruments_.size(); ++i) {
                values[i] = instruments_[i]->calibrationError() *
                                                        std::sqrt(weights_[i]);
            }
            return values;
        }

        virtual Real finiteDifferenceEpsilon() const { return 1e-6; }

      private:
        shared_ptr<CalibratedModel> model_;
        const vector<shared_ptr<CalibrationHelperBase> >& instruments_;
<<<<<<< HEAD
        vector<Real> weights_;
        const Projection projection_;
    };

    void CalibratedModel::calibrate(
        const vector<shared_ptr<CalibrationHelper> >& instruments,
        OptimizationMethod& method,
        const EndCriteria& endCriteria,
        const Constraint& additionalConstraint,
        const vector<Real>& weights,
        const vector<bool>& fixParameters) {
        vector<shared_ptr<CalibrationHelperBase> > tmp;
        for(Size i=0;i<instruments.size();++i) {
            tmp.push_back(boost::static_pointer_cast<CalibrationHelperBase>(
                instruments[i]));
        }
=======
        const vector<Real>& weights_;
        const Projection& projection_;
    };

    void CalibratedModel::calibrate(
                        const vector<shared_ptr<CalibrationHelper> >& instr,
                        OptimizationMethod& method,
                        const EndCriteria& endCriteria,
                        const Constraint& additionalConstraint,
                        const vector<Real>& weights,
                        const vector<bool>& fixParameters) {
        vector<shared_ptr<CalibrationHelperBase> > tmp(instr.size());
        for (Size i=0; i<instr.size(); ++i)
            tmp[i] = static_pointer_cast<CalibrationHelperBase>(instr[i]);
>>>>>>> a53d70a5
        calibrate(tmp, method, endCriteria, additionalConstraint, weights,
                  fixParameters);
    }

    void CalibratedModel::calibrate(
<<<<<<< HEAD
        const vector<shared_ptr<CalibrationHelperBase> >& i,
        OptimizationMethod& method,
        const EndCriteria& endCriteria,
        const Constraint& additionalConstraint,
        const vector<Real>& weights,
        const vector<bool>& fixParameters) {

        //QL_REQUIRE(i.empty(), "no instruments provided");
=======
                    const vector<shared_ptr<CalibrationHelperBase> >& instr,
                    OptimizationMethod& method,
                    const EndCriteria& endCriteria,
                    const Constraint& additionalConstraint,
                    const vector<Real>& w,
                    const vector<bool>& fixParameters) {

        // if uncommented test-suite fails
        // why, oh why?
        //QL_REQUIRE(instr.empty(), "no instruments provided");

        Array prms = params();
        if (fixParameters.empty()) {
            fixedParameters_.resize(prms.size());
            std::fill(fixedParameters_.begin(), fixedParameters_.end(), false);
        } else {
            QL_REQUIRE(fixParameters.size() == prms.size(),
                       "mismatch between number of parametrs (" <<
                       instr.size() << ") and fixed parameters booleans (" <<
                       fixParameters.size() << ")");
            fixedParameters_ = fixParameters;
        }
        Projection proj(prms, fixedParameters_);

        if (w.empty()) {
            weights_.resize(instr.size());
            std::fill(weights_.begin(), weights_.end(), 1.0);
        } else {
            QL_REQUIRE(w.size() == instr.size(),
                       "mismatch between number of instruments (" <<
                       instr.size() << ") and weights (" << w.size() << ")");
            weights_ = w;
        }
        CalibrationFunction f(this, instr, weights_, proj);
>>>>>>> a53d70a5

        Constraint c;
        if (additionalConstraint.empty())
            c = *constraint_;
        else
<<<<<<< HEAD
            c = CompositeConstraint(*constraint_,additionalConstraint);

        vector<Real> w = weights.empty() ? vector<Real>(i.size(),1.0): weights;
        QL_REQUIRE(w.size() == i.size(),
                   "mismatch between number of instruments (" << i.size() <<
                   ") and weights (" << w.size() << ")");

        Array prms = params();
        vector<bool> all(prms.size(), false);
        Projection proj(prms,fixParameters.size()>0 ? fixParameters : all);
        CalibrationFunction f(this,i,w,proj);
        ProjectedConstraint pc(c,proj);
=======
            c = CompositeConstraint(*constraint_, additionalConstraint);
        ProjectedConstraint pc(c, proj);

>>>>>>> a53d70a5
        Problem prob(f, pc, proj.project(prms));
        endCriteria_ = method.minimize(prob, endCriteria);
        setParams(proj.include(prob.currentValue()));

        notifyObservers();
    }

<<<<<<< HEAD
    Real CalibratedModel::value(const Array& params,
       const vector<shared_ptr<CalibrationHelper> >& instruments) {
        vector<shared_ptr<CalibrationHelperBase> > tmp;
        for(Size i=0;i<instruments.size();++i) {
            tmp.push_back(boost::static_pointer_cast<CalibrationHelperBase>(
                instruments[i]));
        }
        return value(params,tmp);
    }

    Real CalibratedModel::value(const Array& params,
       const vector<shared_ptr<CalibrationHelperBase> >& instruments) {
        vector<Real> w = vector<Real>(instruments.size(), 1.0);
=======
    Real CalibratedModel::value(
                        const Array& params,
                        const vector<shared_ptr<CalibrationHelper> >& instr) {
        vector<shared_ptr<CalibrationHelperBase> > tmp(instr.size());
        for (Size i=0; i<instr.size(); ++i)
            tmp[i] = static_pointer_cast<CalibrationHelperBase>(instr[i]);
        return value(params, tmp);
    }

    Real CalibratedModel::value(
                    const Array& params,
                    const vector<shared_ptr<CalibrationHelperBase> >& instr) {
        vector<Real> w = vector<Real>(instr.size(), 1.0);
>>>>>>> a53d70a5
        Projection p(params);
        CalibrationFunction f(this, instr, w, p);
        return f.value(params);
    }

    Disposable<Array> CalibratedModel::params() const {
        Size size=0;
        for (Size i=0; i<arguments_.size(); ++i)
            size += arguments_[i].size();
        Array params(size);
        for (Size i=0, k=0; i<arguments_.size(); ++i) {
            for (Size j=0; j<arguments_[i].size(); ++j, ++k)
                params[k] = arguments_[i].params()[j];
        }
        return params;
    }

    void CalibratedModel::setParams(const Array& params) {
        Array::const_iterator p = params.begin();
        for (Size i=0; i<arguments_.size(); ++i) {
            for (Size j=0; j<arguments_[i].size(); ++j, ++p) {
                QL_REQUIRE(p!=params.end(),"parameter array too small");
                arguments_[i].setParam(j, *p);
            }
        }
        QL_REQUIRE(p==params.end(),"parameter array too big!");
        generateArguments();
        notifyObservers();
    }

}<|MERGE_RESOLUTION|>--- conflicted
+++ resolved
@@ -3,10 +3,7 @@
 /*
  Copyright (C) 2001, 2002, 2003 Sadruddin Rejeb
  Copyright (C) 2013, 2015 Peter Caspers
-<<<<<<< HEAD
-=======
  Copyright (C) 2015 Ferdinando Ametrano
->>>>>>> a53d70a5
 
  This file is part of QuantLib, a free-software/open-source library
  for financial quantitative analysts and developers - http://quantlib.org/
@@ -47,19 +44,11 @@
       public:
         CalibrationFunction(
                   CalibratedModel* model,
-<<<<<<< HEAD
-                  const vector<shared_ptr<CalibrationHelperBase> >& i,
-                  const vector<Real>& weights,
-                  const Projection& projection)
-        : model_(model, no_deletion), instruments_(i),
-          weights_(weights), projection_(projection) { }
-=======
                   const vector<shared_ptr<CalibrationHelperBase> >& instr,
                   const vector<Real>& weights,
                   const Projection& projection)
         : model_(model, no_deletion), instruments_(instr),
           weights_(weights), projection_(projection) {}
->>>>>>> a53d70a5
 
         virtual ~CalibrationFunction() {}
 
@@ -88,24 +77,6 @@
       private:
         shared_ptr<CalibratedModel> model_;
         const vector<shared_ptr<CalibrationHelperBase> >& instruments_;
-<<<<<<< HEAD
-        vector<Real> weights_;
-        const Projection projection_;
-    };
-
-    void CalibratedModel::calibrate(
-        const vector<shared_ptr<CalibrationHelper> >& instruments,
-        OptimizationMethod& method,
-        const EndCriteria& endCriteria,
-        const Constraint& additionalConstraint,
-        const vector<Real>& weights,
-        const vector<bool>& fixParameters) {
-        vector<shared_ptr<CalibrationHelperBase> > tmp;
-        for(Size i=0;i<instruments.size();++i) {
-            tmp.push_back(boost::static_pointer_cast<CalibrationHelperBase>(
-                instruments[i]));
-        }
-=======
         const vector<Real>& weights_;
         const Projection& projection_;
     };
@@ -120,22 +91,11 @@
         vector<shared_ptr<CalibrationHelperBase> > tmp(instr.size());
         for (Size i=0; i<instr.size(); ++i)
             tmp[i] = static_pointer_cast<CalibrationHelperBase>(instr[i]);
->>>>>>> a53d70a5
         calibrate(tmp, method, endCriteria, additionalConstraint, weights,
                   fixParameters);
     }
 
     void CalibratedModel::calibrate(
-<<<<<<< HEAD
-        const vector<shared_ptr<CalibrationHelperBase> >& i,
-        OptimizationMethod& method,
-        const EndCriteria& endCriteria,
-        const Constraint& additionalConstraint,
-        const vector<Real>& weights,
-        const vector<bool>& fixParameters) {
-
-        //QL_REQUIRE(i.empty(), "no instruments provided");
-=======
                     const vector<shared_ptr<CalibrationHelperBase> >& instr,
                     OptimizationMethod& method,
                     const EndCriteria& endCriteria,
@@ -170,30 +130,14 @@
             weights_ = w;
         }
         CalibrationFunction f(this, instr, weights_, proj);
->>>>>>> a53d70a5
 
         Constraint c;
         if (additionalConstraint.empty())
             c = *constraint_;
         else
-<<<<<<< HEAD
-            c = CompositeConstraint(*constraint_,additionalConstraint);
-
-        vector<Real> w = weights.empty() ? vector<Real>(i.size(),1.0): weights;
-        QL_REQUIRE(w.size() == i.size(),
-                   "mismatch between number of instruments (" << i.size() <<
-                   ") and weights (" << w.size() << ")");
-
-        Array prms = params();
-        vector<bool> all(prms.size(), false);
-        Projection proj(prms,fixParameters.size()>0 ? fixParameters : all);
-        CalibrationFunction f(this,i,w,proj);
-        ProjectedConstraint pc(c,proj);
-=======
             c = CompositeConstraint(*constraint_, additionalConstraint);
         ProjectedConstraint pc(c, proj);
 
->>>>>>> a53d70a5
         Problem prob(f, pc, proj.project(prms));
         endCriteria_ = method.minimize(prob, endCriteria);
         setParams(proj.include(prob.currentValue()));
@@ -201,21 +145,6 @@
         notifyObservers();
     }
 
-<<<<<<< HEAD
-    Real CalibratedModel::value(const Array& params,
-       const vector<shared_ptr<CalibrationHelper> >& instruments) {
-        vector<shared_ptr<CalibrationHelperBase> > tmp;
-        for(Size i=0;i<instruments.size();++i) {
-            tmp.push_back(boost::static_pointer_cast<CalibrationHelperBase>(
-                instruments[i]));
-        }
-        return value(params,tmp);
-    }
-
-    Real CalibratedModel::value(const Array& params,
-       const vector<shared_ptr<CalibrationHelperBase> >& instruments) {
-        vector<Real> w = vector<Real>(instruments.size(), 1.0);
-=======
     Real CalibratedModel::value(
                         const Array& params,
                         const vector<shared_ptr<CalibrationHelper> >& instr) {
@@ -229,7 +158,6 @@
                     const Array& params,
                     const vector<shared_ptr<CalibrationHelperBase> >& instr) {
         vector<Real> w = vector<Real>(instr.size(), 1.0);
->>>>>>> a53d70a5
         Projection p(params);
         CalibrationFunction f(this, instr, w, p);
         return f.value(params);
